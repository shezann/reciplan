[versions]
agp = "8.11.0"
kotlin = "2.0.20"
coreKtx = "1.16.0"
junit = "4.13.2"
junitVersion = "1.2.1"
espressoCore = "3.6.1"
appcompat = "1.7.0"
material = "1.12.0"
constraintlayout = "2.2.1"
lifecycleLivedataKtx = "2.9.0"
lifecycleViewmodelKtx = "2.9.0"
navigationFragmentKtx = "2.9.0"
navigationUiKtx = "2.9.0"

# Firebase
firebaseBom = "33.5.1"
playServicesAuth = "21.2.0"

# Compose
composeBom = "2024.12.01"
composeActivity = "1.9.3"
composeNavigation = "2.9.0"

# Hilt
hilt = "2.50"
hiltNavigation = "1.2.0"

# Networking
retrofit = "2.11.0"
okhttp = "4.12.0"
kotlinxSerialization = "1.7.3"

# Room
room = "2.6.1"

# Security
securityCrypto = "1.1.0-alpha06"

# Work Manager
workManager = "2.10.0"

# Kotlin Coroutines
coroutines = "1.9.0"

# Image Loading
<<<<<<< HEAD
glide = "4.16.0"
=======
coil = "2.7.0"

# Accompanist (for SwipeRefresh)
accompanist = "0.32.0"
>>>>>>> 3b331029

[libraries]
androidx-core-ktx = { group = "androidx.core", name = "core-ktx", version.ref = "coreKtx" }
junit = { group = "junit", name = "junit", version.ref = "junit" }
androidx-junit = { group = "androidx.test.ext", name = "junit", version.ref = "junitVersion" }
androidx-espresso-core = { group = "androidx.test.espresso", name = "espresso-core", version.ref = "espressoCore" }
androidx-appcompat = { group = "androidx.appcompat", name = "appcompat", version.ref = "appcompat" }
material = { group = "com.google.android.material", name = "material", version.ref = "material" }
androidx-constraintlayout = { group = "androidx.constraintlayout", name = "constraintlayout", version.ref = "constraintlayout" }
androidx-lifecycle-livedata-ktx = { group = "androidx.lifecycle", name = "lifecycle-livedata-ktx", version.ref = "lifecycleLivedataKtx" }
androidx-lifecycle-viewmodel-ktx = { group = "androidx.lifecycle", name = "lifecycle-viewmodel-ktx", version.ref = "lifecycleViewmodelKtx" }
androidx-navigation-fragment-ktx = { group = "androidx.navigation", name = "navigation-fragment-ktx", version.ref = "navigationFragmentKtx" }
androidx-navigation-ui-ktx = { group = "androidx.navigation", name = "navigation-ui-ktx", version.ref = "navigationUiKtx" }

# Firebase
firebase-bom = { group = "com.google.firebase", name = "firebase-bom", version.ref = "firebaseBom" }
firebase-auth = { group = "com.google.firebase", name = "firebase-auth-ktx" }
firebase-firestore = { group = "com.google.firebase", name = "firebase-firestore-ktx" }
play-services-auth = { group = "com.google.android.gms", name = "play-services-auth", version.ref = "playServicesAuth" }

# Compose
compose-bom = { group = "androidx.compose", name = "compose-bom", version.ref = "composeBom" }
compose-ui = { group = "androidx.compose.ui", name = "ui" }
compose-ui-tooling = { group = "androidx.compose.ui", name = "ui-tooling" }
compose-ui-tooling-preview = { group = "androidx.compose.ui", name = "ui-tooling-preview" }
compose-material3 = { group = "androidx.compose.material3", name = "material3" }
compose-activity = { group = "androidx.activity", name = "activity-compose", version.ref = "composeActivity" }
compose-navigation = { group = "androidx.navigation", name = "navigation-compose", version.ref = "composeNavigation" }

# Hilt
hilt-android = { group = "com.google.dagger", name = "hilt-android", version.ref = "hilt" }
hilt-compiler = { group = "com.google.dagger", name = "hilt-compiler", version.ref = "hilt" }
hilt-navigation-compose = { group = "androidx.hilt", name = "hilt-navigation-compose", version.ref = "hiltNavigation" }

# Networking
retrofit = { group = "com.squareup.retrofit2", name = "retrofit", version.ref = "retrofit" }
retrofit-kotlinx-serialization = { group = "com.jakewharton.retrofit", name = "retrofit2-kotlinx-serialization-converter", version = "1.0.0" }
okhttp = { group = "com.squareup.okhttp3", name = "okhttp", version.ref = "okhttp" }
okhttp-logging = { group = "com.squareup.okhttp3", name = "logging-interceptor", version.ref = "okhttp" }
kotlinx-serialization-json = { group = "org.jetbrains.kotlinx", name = "kotlinx-serialization-json", version.ref = "kotlinxSerialization" }

# Room
room-runtime = { group = "androidx.room", name = "room-runtime", version.ref = "room" }
room-compiler = { group = "androidx.room", name = "room-compiler", version.ref = "room" }
room-ktx = { group = "androidx.room", name = "room-ktx", version.ref = "room" }

# Security
security-crypto = { group = "androidx.security", name = "security-crypto", version.ref = "securityCrypto" }

# Work Manager
work-runtime = { group = "androidx.work", name = "work-runtime-ktx", version.ref = "workManager" }

# Kotlin Coroutines
kotlinx-coroutines-core = { group = "org.jetbrains.kotlinx", name = "kotlinx-coroutines-core", version.ref = "coroutines" }
kotlinx-coroutines-android = { group = "org.jetbrains.kotlinx", name = "kotlinx-coroutines-android", version.ref = "coroutines" }

# Image Loading
<<<<<<< HEAD
glide = { group = "com.github.bumptech.glide", name = "glide", version.ref = "glide" }
=======
coil-compose = { group = "io.coil-kt", name = "coil-compose", version.ref = "coil" }

# Accompanist
accompanist-swiperefresh = { group = "com.google.accompanist", name = "accompanist-swiperefresh", version.ref = "accompanist" }
>>>>>>> 3b331029

[plugins]
android-application = { id = "com.android.application", version.ref = "agp" }
kotlin-android = { id = "org.jetbrains.kotlin.android", version.ref = "kotlin" }
kotlin-compose = { id = "org.jetbrains.kotlin.plugin.compose", version.ref = "kotlin" }
kotlin-serialization = { id = "org.jetbrains.kotlin.plugin.serialization", version.ref = "kotlin" }
hilt = { id = "com.google.dagger.hilt.android", version.ref = "hilt" }
google-services = { id = "com.google.gms.google-services", version = "4.4.2" }
ksp = { id = "com.google.devtools.ksp", version = "2.0.20-1.0.25" }
<|MERGE_RESOLUTION|>--- conflicted
+++ resolved
@@ -44,14 +44,11 @@
 coroutines = "1.9.0"
 
 # Image Loading
-<<<<<<< HEAD
 glide = "4.16.0"
-=======
 coil = "2.7.0"
 
 # Accompanist (for SwipeRefresh)
 accompanist = "0.32.0"
->>>>>>> 3b331029
 
 [libraries]
 androidx-core-ktx = { group = "androidx.core", name = "core-ktx", version.ref = "coreKtx" }
@@ -109,14 +106,11 @@
 kotlinx-coroutines-android = { group = "org.jetbrains.kotlinx", name = "kotlinx-coroutines-android", version.ref = "coroutines" }
 
 # Image Loading
-<<<<<<< HEAD
 glide = { group = "com.github.bumptech.glide", name = "glide", version.ref = "glide" }
-=======
 coil-compose = { group = "io.coil-kt", name = "coil-compose", version.ref = "coil" }
 
 # Accompanist
 accompanist-swiperefresh = { group = "com.google.accompanist", name = "accompanist-swiperefresh", version.ref = "accompanist" }
->>>>>>> 3b331029
 
 [plugins]
 android-application = { id = "com.android.application", version.ref = "agp" }
