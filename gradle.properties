--- conflicted
+++ resolved
@@ -9,13 +9,10 @@
 org.gradle.jvmargs=-Xmx2048m -Dfile.encoding=UTF-8
 # Use Java 17 for Gradle builds
 org.gradle.java.home=C:\\Program Files\\Java\\jdk-17.0.1
-<<<<<<< HEAD
-=======
 # Uncomment and adjust the above line if you need to specify a specific Java installation
 # On Windows: org.gradle.java.home=C:\\Program Files\\Java\\jdk-17.0.1
 # On macOS: org.gradle.java.home=/Library/Java/JavaVirtualMachines/jdk-17.0.1.jdk/Contents/Home
 # When commented out, Gradle will use JAVA_HOME environment variable or auto-detect Java
->>>>>>> d2205b60
 # When configured, Gradle will run in incubating parallel mode.
 # This option should only be used with decoupled projects. For more details, visit
 # https://developer.android.com/r/tools/gradle-multi-project-decoupled-projects
