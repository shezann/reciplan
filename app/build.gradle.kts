plugins {
    alias(libs.plugins.android.application)
    alias(libs.plugins.kotlin.android)
    alias(libs.plugins.kotlin.compose)
    alias(libs.plugins.kotlin.serialization)
    alias(libs.plugins.google.services)
    // Temporarily disabled for testing
    // alias(libs.plugins.hilt)
    // alias(libs.plugins.ksp)
}

android {
    namespace = "com.example.reciplan"
    compileSdk = 35

    defaultConfig {
        applicationId = "com.example.reciplan"
        minSdk = 33
        targetSdk = 35
        versionCode = 1
        versionName = "1.0"

        testInstrumentationRunner = "androidx.test.runner.AndroidJUnitRunner"
    }

    buildTypes {
        debug {
            buildConfigField("String", "BASE_URL", "\"http://10.120.7.63:5050\"")
            buildConfigField("String", "ENVIRONMENT", "\"debug\"")
        }
        release {
            isMinifyEnabled = false
            proguardFiles(
                getDefaultProguardFile("proguard-android-optimize.txt"),
                "proguard-rules.pro"
            )
            buildConfigField("String", "BASE_URL", "\"https://api.reciplan.app\"")
            buildConfigField("String", "ENVIRONMENT", "\"release\"")
        }
    }

    compileOptions {
        sourceCompatibility = JavaVersion.VERSION_17
        targetCompatibility = JavaVersion.VERSION_17
    }
    kotlinOptions {
        jvmTarget = "17"
    }
    buildFeatures {
        viewBinding = true
        compose = true
        buildConfig = true
    }
    composeOptions {
        kotlinCompilerExtensionVersion = "1.5.15"
    }
    
    lint {
        disable += "NullSafeMutableLiveData"
    }
}

dependencies {
    // Core Android
    implementation(libs.androidx.core.ktx)
    implementation(libs.androidx.appcompat)
    implementation(libs.material)
    implementation(libs.androidx.constraintlayout)
    implementation(libs.androidx.lifecycle.livedata.ktx)
    implementation(libs.androidx.lifecycle.viewmodel.ktx)
    implementation(libs.androidx.navigation.fragment.ktx)
    implementation(libs.androidx.navigation.ui.ktx)

    // Firebase
    implementation(platform(libs.firebase.bom))
    implementation(libs.firebase.auth)
    implementation(libs.firebase.firestore)
    implementation(libs.play.services.auth)

    // Compose
    implementation(platform(libs.compose.bom))
    implementation(libs.compose.ui)
    implementation(libs.compose.ui.tooling.preview)
    implementation(libs.compose.material3)
    implementation(libs.compose.activity)
    implementation(libs.compose.navigation)
    debugImplementation(libs.compose.ui.tooling)

    // Hilt - Temporarily disabled for testing
    // implementation(libs.hilt.android)
    // implementation(libs.hilt.navigation.compose)
    // ksp(libs.hilt.compiler)

    // Networking
    implementation(libs.retrofit)
    implementation(libs.retrofit.kotlinx.serialization)
    implementation(libs.okhttp)
    implementation(libs.okhttp.logging)
    implementation(libs.kotlinx.serialization.json)

    // Room - Temporarily disabled for testing
    // implementation(libs.room.runtime)
    // implementation(libs.room.ktx)
    // ksp(libs.room.compiler)

    // Security
    implementation(libs.security.crypto)

    // Work Manager
    implementation(libs.work.runtime)

    // Coroutines
    implementation(libs.kotlinx.coroutines.core)
    implementation(libs.kotlinx.coroutines.android)

<<<<<<< HEAD
// Image Loading
implementation(libs.glide)

// UI Components
implementation("androidx.swiperefreshlayout:swiperefreshlayout:1.1.0")
=======
    // Image Loading
    implementation(libs.coil.compose)

    // Accompanist
    implementation(libs.accompanist.swiperefresh)
>>>>>>> 3b331029

    // Testing
    testImplementation(libs.junit)
    androidTestImplementation(libs.androidx.junit)
    androidTestImplementation(libs.androidx.espresso.core)
}<|MERGE_RESOLUTION|>--- conflicted
+++ resolved
@@ -113,19 +113,13 @@
     implementation(libs.kotlinx.coroutines.core)
     implementation(libs.kotlinx.coroutines.android)
 
-<<<<<<< HEAD
-// Image Loading
-implementation(libs.glide)
-
-// UI Components
-implementation("androidx.swiperefreshlayout:swiperefreshlayout:1.1.0")
-=======
     // Image Loading
+    implementation(libs.glide)
     implementation(libs.coil.compose)
 
-    // Accompanist
+    // UI Components
+    implementation("androidx.swiperefreshlayout:swiperefreshlayout:1.1.0")
     implementation(libs.accompanist.swiperefresh)
->>>>>>> 3b331029
 
     // Testing
     testImplementation(libs.junit)
