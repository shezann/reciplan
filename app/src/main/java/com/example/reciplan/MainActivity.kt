package com.example.reciplan

import android.content.Intent
import android.net.Uri
import android.os.Bundle
import androidx.activity.ComponentActivity
import androidx.activity.compose.setContent
import androidx.activity.enableEdgeToEdge
import androidx.compose.foundation.layout.fillMaxSize
import androidx.compose.foundation.layout.height
import androidx.compose.material3.MaterialTheme
import androidx.compose.material3.Surface
import androidx.compose.runtime.Composable
import androidx.compose.runtime.LaunchedEffect
import androidx.compose.ui.Modifier
import androidx.compose.ui.platform.LocalContext
import androidx.navigation.NavHostController
import androidx.navigation.compose.NavHost
import androidx.navigation.compose.composable
import androidx.navigation.compose.rememberNavController
<<<<<<< HEAD
import androidx.navigation.compose.currentBackStackEntryAsState
=======
import androidx.navigation.navArgument
import androidx.navigation.NavType
>>>>>>> 3b331029
import com.example.reciplan.ui.auth.ChooseUsernameScreen
import com.example.reciplan.ui.auth.LoginScreen
import com.example.reciplan.ui.recipe.CreateRecipeScreen
import com.example.reciplan.ui.recipe.EditRecipeScreen
import com.example.reciplan.ui.recipe.RecipeDetailScreen
import com.example.reciplan.ui.recipe.RecipeScreenDevelopment
import com.example.reciplan.ui.recipe.RecipeScreenDebug
import com.example.reciplan.ui.main.MainScreen
import com.example.reciplan.ui.splash.SplashScreen
import com.example.reciplan.ui.theme.ReciplanTheme
import androidx.compose.ui.unit.dp
import androidx.lifecycle.ViewModelProvider
import com.example.reciplan.ui.auth.AuthViewModel
import com.example.reciplan.ui.recipe.RecipeViewModel
import com.example.reciplan.ui.splash.SplashViewModel
import androidx.lifecycle.ViewModel
import com.google.firebase.auth.FirebaseAuth
import kotlinx.coroutines.CoroutineScope
import kotlinx.coroutines.Dispatchers
import kotlinx.coroutines.launch
import androidx.activity.OnBackPressedCallback
import androidx.core.view.WindowCompat

class MainActivity : ComponentActivity() {
    
    private lateinit var backPressedCallback: OnBackPressedCallback
    
    override fun onCreate(savedInstanceState: Bundle?) {
        super.onCreate(savedInstanceState)
        
        // Enable edge-to-edge display
        enableEdgeToEdge()
        
        // Configure system UI for better splash screen experience
        WindowCompat.setDecorFitsSystemWindows(window, false)
        
        // Initialize back button callback
        backPressedCallback = object : OnBackPressedCallback(true) {
            override fun handleOnBackPressed() {
                // This will be updated based on current screen
                finish()
            }
        }
        onBackPressedDispatcher.addCallback(this, backPressedCallback)
        
        // Handle email link on app launch
        handleEmailLinkIfPresent(intent)
        
        setContent {
            ReciplanTheme {
                Surface(
                    modifier = Modifier.fillMaxSize(),
                    color = MaterialTheme.colorScheme.background
                ) {
                    ReciplanApp { isOnSplashScreen ->
                        // Update back button behavior based on current screen
                        if (isOnSplashScreen) {
                            // On splash screen, back button exits the app
                            backPressedCallback.isEnabled = true
                        } else {
                            // On other screens, use default behavior
                            backPressedCallback.isEnabled = false
                        }
                    }
                }
            }
        }
    }
    
    override fun onNewIntent(intent: Intent) {
        super.onNewIntent(intent)
        // Handle email link when app is already running
        handleEmailLinkIfPresent(intent)
    }
    
    private fun handleEmailLinkIfPresent(intent: Intent?) {
        val data: Uri? = intent?.data
        if (data != null && data.scheme == "https" && data.host == "reciplan-c3e17.firebaseapp.com") {
            // This is an email link, handle it
            val emailLink = data.toString()
            
            // Get the saved email from SharedPreferences
            val sharedPrefs = getSharedPreferences("email_auth", MODE_PRIVATE)
            val email = sharedPrefs.getString("pending_email", null)
            
            if (email != null && FirebaseAuth.getInstance().isSignInWithEmailLink(emailLink)) {
                // Process the email link sign-in
                val application = applicationContext as ReciplanApplication
                val authRepository = application.appContainer.authRepository
                
                CoroutineScope(Dispatchers.Main).launch {
                    authRepository.signInWithEmailLink(email, emailLink).collect { result ->
                        // The result will be handled by the auth flow
                    }
                }
                
                // Clear the pending email
                sharedPrefs.edit().remove("pending_email").apply()
            }
        }
    }
}

// Custom ViewModelFactory for manual DI
class ViewModelFactory(private val appContainer: com.example.reciplan.di.AppContainer) : ViewModelProvider.Factory {
    @Suppress("UNCHECKED_CAST")
    override fun <T : ViewModel> create(modelClass: Class<T>): T {
        return when (modelClass) {
            AuthViewModel::class.java -> {
                AuthViewModel(appContainer.authRepository) as T
            }
            SplashViewModel::class.java -> {
                SplashViewModel(appContainer.authApi) as T
            }
            RecipeViewModel::class.java -> {
                RecipeViewModel(appContainer.recipeRepository) as T
            }
            else -> throw IllegalArgumentException("Unknown ViewModel class: $modelClass")
        }
    }
}

@Composable
fun ReciplanApp(onScreenChanged: (Boolean) -> Unit) {
    val navController = rememberNavController()
    val context = LocalContext.current
    
    // Track current destination to update back button behavior
    val currentBackStackEntry = navController.currentBackStackEntryAsState()
    val currentDestination = currentBackStackEntry.value?.destination?.route
    
    // Update back button behavior based on current screen
    LaunchedEffect(currentDestination) {
        onScreenChanged(currentDestination == "splash")
    }
    
    // Get the app container from the application
    val application = context.applicationContext as ReciplanApplication
    val viewModelFactory = ViewModelFactory(application.appContainer)
    
    NavHost(
        navController = navController,
        startDestination = "splash"
    ) {
        composable("splash") {
            SplashScreen(
                onNavigateToAuth = {
                    navController.navigate("login") {
                        popUpTo("splash") { inclusive = true }
                    }
                },
                onNavigateToMain = {
                    // Navigate to MainFragmentActivity instead of placeholder
                    val intent = Intent(context, MainFragmentActivity::class.java)
                    context.startActivity(intent)
                    (context as ComponentActivity).finish()
                },
                onNavigateToUsername = {
                    navController.navigate("username") {
                        popUpTo("splash") { inclusive = true }
                    }
                },
                viewModelFactory = viewModelFactory
            )
        }
        
        composable("login") {
            LoginScreen(
                onLoginSuccess = {
                    // Navigate to MainFragmentActivity instead of placeholder
                    val intent = Intent(context, MainFragmentActivity::class.java)
                    context.startActivity(intent)
                    (context as ComponentActivity).finish()
                },
                onNavigateToRegister = {
                    navController.navigate("username") {
                        popUpTo("login") { inclusive = true }
                    }
                },
                viewModelFactory = viewModelFactory
            )
        }
        
        composable("username") {
            ChooseUsernameScreen(
                onUsernameSet = {
                    // Navigate to MainFragmentActivity instead of placeholder
                    val intent = Intent(context, MainFragmentActivity::class.java)
                    context.startActivity(intent)
                    (context as ComponentActivity).finish()
                },
                viewModelFactory = viewModelFactory
            )
        }
<<<<<<< HEAD
=======
        
        composable("main") {
            MainScreen(
                onNavigateToCreateRecipe = {
                    navController.navigate("create_recipe")
                },
                onNavigateToRecipeDetail = { recipeId ->
                    navController.navigate("recipe_detail/$recipeId")
                },
                onNavigateToEditRecipe = { recipeId ->
                    navController.navigate("edit_recipe/$recipeId")
                },
                onNavigateToLogin = {
                    navController.navigate("login") {
                        popUpTo("main") { inclusive = true }
                    }
                },
                viewModelFactory = viewModelFactory
            )
        }
        
        composable("create_recipe") {
            CreateRecipeScreen(
                onNavigateBack = {
                    navController.popBackStack()
                },
                onRecipeCreated = {
                    navController.popBackStack()
                },
                viewModelFactory = viewModelFactory
            )
        }
        
        composable(
            route = "recipe_detail/{recipeId}",
            arguments = listOf(navArgument("recipeId") { type = NavType.StringType })
        ) { backStackEntry ->
            val recipeId = backStackEntry.arguments?.getString("recipeId") ?: ""
            RecipeDetailScreen(
                recipeId = recipeId,
                onNavigateBack = {
                    navController.popBackStack()
                },
                viewModelFactory = viewModelFactory
            )
        }
        
        composable(
            route = "edit_recipe/{recipeId}",
            arguments = listOf(navArgument("recipeId") { type = NavType.StringType })
        ) { backStackEntry ->
            val recipeId = backStackEntry.arguments?.getString("recipeId") ?: ""
            EditRecipeScreen(
                recipeId = recipeId,
                onNavigateBack = {
                    navController.popBackStack()
                },
                onRecipeUpdated = {
                    navController.popBackStack()
                },
                onRecipeDeleted = {
                    navController.popBackStack()
                },
                viewModelFactory = viewModelFactory
            )
        }
>>>>>>> 3b331029
    }
}
<|MERGE_RESOLUTION|>--- conflicted
+++ resolved
@@ -18,12 +18,9 @@
 import androidx.navigation.compose.NavHost
 import androidx.navigation.compose.composable
 import androidx.navigation.compose.rememberNavController
-<<<<<<< HEAD
 import androidx.navigation.compose.currentBackStackEntryAsState
-=======
 import androidx.navigation.navArgument
 import androidx.navigation.NavType
->>>>>>> 3b331029
 import com.example.reciplan.ui.auth.ChooseUsernameScreen
 import com.example.reciplan.ui.auth.LoginScreen
 import com.example.reciplan.ui.recipe.CreateRecipeScreen
@@ -218,74 +215,5 @@
                 viewModelFactory = viewModelFactory
             )
         }
-<<<<<<< HEAD
-=======
-        
-        composable("main") {
-            MainScreen(
-                onNavigateToCreateRecipe = {
-                    navController.navigate("create_recipe")
-                },
-                onNavigateToRecipeDetail = { recipeId ->
-                    navController.navigate("recipe_detail/$recipeId")
-                },
-                onNavigateToEditRecipe = { recipeId ->
-                    navController.navigate("edit_recipe/$recipeId")
-                },
-                onNavigateToLogin = {
-                    navController.navigate("login") {
-                        popUpTo("main") { inclusive = true }
-                    }
-                },
-                viewModelFactory = viewModelFactory
-            )
-        }
-        
-        composable("create_recipe") {
-            CreateRecipeScreen(
-                onNavigateBack = {
-                    navController.popBackStack()
-                },
-                onRecipeCreated = {
-                    navController.popBackStack()
-                },
-                viewModelFactory = viewModelFactory
-            )
-        }
-        
-        composable(
-            route = "recipe_detail/{recipeId}",
-            arguments = listOf(navArgument("recipeId") { type = NavType.StringType })
-        ) { backStackEntry ->
-            val recipeId = backStackEntry.arguments?.getString("recipeId") ?: ""
-            RecipeDetailScreen(
-                recipeId = recipeId,
-                onNavigateBack = {
-                    navController.popBackStack()
-                },
-                viewModelFactory = viewModelFactory
-            )
-        }
-        
-        composable(
-            route = "edit_recipe/{recipeId}",
-            arguments = listOf(navArgument("recipeId") { type = NavType.StringType })
-        ) { backStackEntry ->
-            val recipeId = backStackEntry.arguments?.getString("recipeId") ?: ""
-            EditRecipeScreen(
-                recipeId = recipeId,
-                onNavigateBack = {
-                    navController.popBackStack()
-                },
-                onRecipeUpdated = {
-                    navController.popBackStack()
-                },
-                onRecipeDeleted = {
-                    navController.popBackStack()
-                },
-                viewModelFactory = viewModelFactory
-            )
-        }
->>>>>>> 3b331029
-    }
-}
+    }
+}