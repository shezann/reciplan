--- conflicted
+++ resolved
@@ -16,10 +16,6 @@
 import androidx.navigation.compose.NavHost
 import androidx.navigation.compose.composable
 import androidx.navigation.compose.rememberNavController
-<<<<<<< HEAD
-import com.example.reciplan.ui.auth.ChooseUsernameScreen
-import com.example.reciplan.ui.auth.LoginScreen
-=======
 import androidx.navigation.navArgument
 import androidx.navigation.NavType
 import com.example.reciplan.ui.auth.ChooseUsernameScreen
@@ -30,16 +26,12 @@
 import com.example.reciplan.ui.recipe.RecipeScreenDevelopment
 import com.example.reciplan.ui.recipe.RecipeScreenDebug
 import com.example.reciplan.ui.main.MainScreen
->>>>>>> d2205b60
 import com.example.reciplan.ui.splash.SplashScreen
 import com.example.reciplan.ui.theme.ReciplanTheme
 import androidx.compose.ui.unit.dp
 import androidx.lifecycle.ViewModelProvider
 import com.example.reciplan.ui.auth.AuthViewModel
-<<<<<<< HEAD
-=======
 import com.example.reciplan.ui.recipe.RecipeViewModel
->>>>>>> d2205b60
 import com.example.reciplan.ui.splash.SplashViewModel
 import androidx.lifecycle.ViewModel
 import com.google.firebase.auth.FirebaseAuth
@@ -111,17 +103,13 @@
             SplashViewModel::class.java -> {
                 SplashViewModel(appContainer.authApi) as T
             }
-<<<<<<< HEAD
-=======
             RecipeViewModel::class.java -> {
                 RecipeViewModel(appContainer.recipeRepository) as T
             }
->>>>>>> d2205b60
             else -> throw IllegalArgumentException("Unknown ViewModel class: $modelClass")
         }
     }
 }
-<<<<<<< HEAD
 
 @Composable
 fun ReciplanApp() {
@@ -184,95 +172,6 @@
         }
         
         composable("main") {
-            // Placeholder for main app content
-            MainScreen()
-        }
-    }
-}
-
-@Composable
-fun MainScreen() {
-    Surface(
-        modifier = Modifier.fillMaxSize(),
-        color = MaterialTheme.colorScheme.background
-    ) {
-        // Placeholder for main app content
-        androidx.compose.foundation.layout.Column(
-            modifier = Modifier.fillMaxSize(),
-            verticalArrangement = androidx.compose.foundation.layout.Arrangement.Center,
-            horizontalAlignment = androidx.compose.ui.Alignment.CenterHorizontally
-        ) {
-            androidx.compose.material3.Text(
-                text = "Welcome to Reciplan!",
-                style = MaterialTheme.typography.headlineMedium
-            )
-            androidx.compose.foundation.layout.Spacer(modifier = Modifier.height(16.dp))
-            androidx.compose.material3.Text(
-                text = "Authentication flow completed successfully",
-                style = MaterialTheme.typography.bodyMedium
-=======
-
-@Composable
-fun ReciplanApp() {
-    val navController = rememberNavController()
-    
-    // Get the app container from the application
-    val application = androidx.compose.ui.platform.LocalContext.current.applicationContext as ReciplanApplication
-    val viewModelFactory = ViewModelFactory(application.appContainer)
-    
-    NavHost(
-        navController = navController,
-        startDestination = "splash"
-    ) {
-        composable("splash") {
-            SplashScreen(
-                onNavigateToAuth = {
-                    navController.navigate("login") {
-                        popUpTo("splash") { inclusive = true }
-                    }
-                },
-                onNavigateToMain = {
-                    navController.navigate("main") {
-                        popUpTo("splash") { inclusive = true }
-                    }
-                },
-                onNavigateToUsername = {
-                    navController.navigate("username") {
-                        popUpTo("splash") { inclusive = true }
-                    }
-                },
-                viewModelFactory = viewModelFactory
-            )
-        }
-        
-        composable("login") {
-            LoginScreen(
-                onLoginSuccess = {
-                    navController.navigate("main") {
-                        popUpTo("login") { inclusive = true }
-                    }
-                },
-                onNavigateToRegister = {
-                    navController.navigate("username") {
-                        popUpTo("login") { inclusive = true }
-                    }
-                },
-                viewModelFactory = viewModelFactory
-            )
-        }
-        
-        composable("username") {
-            ChooseUsernameScreen(
-                onUsernameSet = {
-                    navController.navigate("main") {
-                        popUpTo("username") { inclusive = true }
-                    }
-                },
-                viewModelFactory = viewModelFactory
-            )
-        }
-        
-        composable("main") {
             MainScreen(
                 onNavigateToCreateRecipe = {
                     navController.navigate("create_recipe")
@@ -335,7 +234,6 @@
                     navController.popBackStack()
                 },
                 viewModelFactory = viewModelFactory
->>>>>>> d2205b60
             )
         }
     }
